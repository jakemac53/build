--- conflicted
+++ resolved
@@ -1,4 +1,3 @@
-<<<<<<< HEAD
 ## 0.3.0-dev
 
 ### Breaking Changes
@@ -24,11 +23,10 @@
     argument.
 - The `OverridableEnvironment` now supports overriding the new `finalizeBuild`
   api.
-=======
+
 ## 0.2.2+2
 
 - Support `package:json_annotation` v1.
->>>>>>> 462c62ba
 
 ## 0.2.2+1
 
