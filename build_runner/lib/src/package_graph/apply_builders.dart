// Copyright (c) 2017, the Dart project authors.  Please see the AUTHORS file
// for details. All rights reserved. Use of this source code is governed by a
// BSD-style license that can be found in the LICENSE file.

import 'dart:async';

import 'package:build/build.dart';
import 'package:build_config/build_config.dart';
import 'package:graphs/graphs.dart';

import '../generate/phase.dart';
import 'package_graph.dart';
import 'target_graph.dart';

typedef bool PackageFilter(PackageNode node);

/// Run a builder on all packages in the package graph.
PackageFilter toAllPackages() => (_) => true;

/// Require manual configuration to opt in to a builder.
PackageFilter toNoneByDefault() => (_) => false;

/// Run a builder on all packages with an immediate dependency on [packageName].
PackageFilter toDependentsOf(String packageName) =>
    (p) => p.dependencies.any((d) => d.name == packageName);

/// Run a builder on a single package.
PackageFilter toPackage(String package) => (p) => p.name == package;

/// Run a builder on a collection of packages.
PackageFilter toPackages(Set<String> packages) =>
    (p) => packages.contains(p.name);

/// Run a builders if the package matches any of [filters]
PackageFilter toAll(Iterable<PackageFilter> filters) =>
    (p) => filters.any((f) => f(p));

PackageFilter toRoot() => (p) => p.isRoot;

/// Apply [builder] to the root package.
BuilderApplication applyToRoot(Builder builder) =>
    new BuilderApplication._('', '', [(_) => builder], toRoot());

/// Apply each builder from [builderFactories] to the packages matching
/// [filter].
///
/// If the builder should only run on a subset of files within a target pass
/// globs to [defaultGenerateFor]. This can be overridden by any target which
/// configured the builder manually.
///
/// If [isOptional] is true the builder will only run if one of its outputs is
/// read by a later builder, or is used as a primary input to a later builder.
/// If no build actions read the output of an optional action, then it will
/// never run.
BuilderApplication apply(String providingPackage, String builderName,
        List<BuilderFactory> builderFactories, PackageFilter filter,
<<<<<<< HEAD
        {List<String> inputs,
        List<String> excludes,
        bool isOptional,
        bool hideOutput,
        bool allowDeclaredOutputConflicts}) =>
=======
        {bool isOptional, bool hideOutput, InputSet defaultGenerateFor}) =>
>>>>>>> a8b33a1b
    new BuilderApplication._(
        providingPackage, builderName, builderFactories, filter,
        isOptional: isOptional,
        hideOutput: hideOutput,
<<<<<<< HEAD
        allowDeclaredOutputConflicts: allowDeclaredOutputConflicts);
=======
        defaultGenerateFor: defaultGenerateFor);
>>>>>>> a8b33a1b

/// A description of which packages need a given [Builder] applied.
class BuilderApplication {
  final List<BuilderFactory> builderFactories;

  /// Determines whether a given package needs builder applied.
  final PackageFilter filter;

  /// The package which provides this builder.
  ///
  /// Along with the [builderName] makes up a key that uniquely identifies the
  /// builder.
  final String providingPackage;

  /// A name for this builder.
  ///
  /// Along with the [providingPackage] makes up a key that uniquely identifies the
  /// builder.
  final String builderName;

  final bool isOptional;

  /// Whether generated assets should be placed in the build cache.
  final bool hideOutput;

<<<<<<< HEAD
  /// Whether to allow declaring outputs that conflict with pre-existing assets.
  ///
  /// This doesn't allow you to actually overwrite those assets, it just allows
  /// the builder to decide not skip writing the file at build time.
  ///
  /// If a builder tries to overwrite another asset it will result in a build
  /// time error.
  ///
  /// This may only be `true` if `hideOutput` is also `true`.
  final bool allowDeclaredOutputConflicts;

  const BuilderApplication._(this.providingPackage, this.builderName,
      this.builderFactories, this.filter,
      {this.inputs,
      this.excludes,
      this.isOptional,
      this.hideOutput,
      this.allowDeclaredOutputConflicts});
=======
  /// The default filter for primary inputs if the [TargetBuilderConfig] does
  /// not specify one.
  final InputSet defaultGenerateFor;

  const BuilderApplication._(this.providingPackage, this.builderName,
      this.builderFactories, this.filter,
      {this.isOptional, this.hideOutput, this.defaultGenerateFor});

  String get builderKey => '$providingPackage|$builderName';
>>>>>>> a8b33a1b
}

/// Creates a [BuildAction] to apply each builder in [builderApplications] to
/// each package in [packageGraph] such that all builders are run for
/// dependencies before moving on to later packages.
///
/// When there is a package cycle the builders are applied to each packages
/// within the cycle before moving on to packages that depend on any package
/// within the cycle.
///
/// Builders may be filtered, for instance to run only on package which have a
/// dependency on some other package by choosing the appropriate
/// [BuilderApplication].
Future<List<BuildAction>> createBuildActions(
    PackageGraph packageGraph, Iterable<BuilderApplication> builderApplications,
    {Map<String, BuildConfig> overrideBuildConfig}) async {
  final moduleGraph = await TargetGraph.forPackageGraph(packageGraph,
      overrideBuildConfig: overrideBuildConfig);
  var cycles = stronglyConnectedComponents<String, TargetNode>(
      moduleGraph.allModules.values,
      (node) => node.target.name,
      (node) =>
          node.target.dependencies?.map((key) => moduleGraph.allModules[key]));
  return cycles
      .expand((cycle) => _createBuildActionsWithinCycle(
          cycle, packageGraph, builderApplications))
      .toList();
}

Iterable<BuildAction> _createBuildActionsWithinCycle(
        Iterable<TargetNode> cycle,
        PackageGraph packageGraph,
        Iterable<BuilderApplication> builderApplications) =>
    builderApplications.expand((builderApplication) =>
        _createBuildActionsForBuilderInCycle(
            cycle, packageGraph, builderApplication));

Iterable<BuildAction> _createBuildActionsForBuilderInCycle(
    Iterable<TargetNode> cycle,
    PackageGraph packageGraph,
    BuilderApplication builderApplication) {
  TargetBuilderConfig targetConfig(TargetNode node) =>
      node.target.builders[builderApplication.builderKey];
  bool shouldRun(TargetNode node) {
    final builderConfig = targetConfig(node);
    if (builderConfig?.isEnabled != null) {
      return builderConfig.isEnabled;
    }
    return builderApplication.filter(node.package);
  }

  return builderApplication.builderFactories
      .expand((b) => cycle.where(shouldRun).map((node) {
            final builderConfig = targetConfig(node);
            final generateFor = builderConfig?.generateFor ??
                builderApplication.defaultGenerateFor;
            final options =
                builderConfig?.options ?? const BuilderOptions(const {});
            return new BuildAction(b(options), node.package.name,
                builderOptions: options,
                targetSources: node.target.sources,
                generateFor: generateFor,
                isOptional: builderApplication.isOptional,
                hideOutput: builderApplication.hideOutput);
          }));
}<|MERGE_RESOLUTION|>--- conflicted
+++ resolved
@@ -54,24 +54,16 @@
 /// never run.
 BuilderApplication apply(String providingPackage, String builderName,
         List<BuilderFactory> builderFactories, PackageFilter filter,
-<<<<<<< HEAD
-        {List<String> inputs,
-        List<String> excludes,
-        bool isOptional,
+        {bool isOptional,
         bool hideOutput,
+        InputSet defaultGenerateFor,
         bool allowDeclaredOutputConflicts}) =>
-=======
-        {bool isOptional, bool hideOutput, InputSet defaultGenerateFor}) =>
->>>>>>> a8b33a1b
     new BuilderApplication._(
         providingPackage, builderName, builderFactories, filter,
         isOptional: isOptional,
         hideOutput: hideOutput,
-<<<<<<< HEAD
+        defaultGenerateFor: defaultGenerateFor,
         allowDeclaredOutputConflicts: allowDeclaredOutputConflicts);
-=======
-        defaultGenerateFor: defaultGenerateFor);
->>>>>>> a8b33a1b
 
 /// A description of which packages need a given [Builder] applied.
 class BuilderApplication {
@@ -97,7 +89,6 @@
   /// Whether generated assets should be placed in the build cache.
   final bool hideOutput;
 
-<<<<<<< HEAD
   /// Whether to allow declaring outputs that conflict with pre-existing assets.
   ///
   /// This doesn't allow you to actually overwrite those assets, it just allows
@@ -109,24 +100,18 @@
   /// This may only be `true` if `hideOutput` is also `true`.
   final bool allowDeclaredOutputConflicts;
 
-  const BuilderApplication._(this.providingPackage, this.builderName,
-      this.builderFactories, this.filter,
-      {this.inputs,
-      this.excludes,
-      this.isOptional,
-      this.hideOutput,
-      this.allowDeclaredOutputConflicts});
-=======
   /// The default filter for primary inputs if the [TargetBuilderConfig] does
   /// not specify one.
   final InputSet defaultGenerateFor;
 
   const BuilderApplication._(this.providingPackage, this.builderName,
       this.builderFactories, this.filter,
-      {this.isOptional, this.hideOutput, this.defaultGenerateFor});
+      {this.isOptional,
+      this.hideOutput,
+      this.defaultGenerateFor,
+      this.allowDeclaredOutputConflicts});
 
   String get builderKey => '$providingPackage|$builderName';
->>>>>>> a8b33a1b
 }
 
 /// Creates a [BuildAction] to apply each builder in [builderApplications] to
